--- conflicted
+++ resolved
@@ -31,11 +31,8 @@
     'ggplot.tests.test_stat',
     'ggplot.tests.test_stat_calculate_methods',
     'ggplot.tests.test_geom_rect',
-<<<<<<< HEAD
     'ggplot.tests.test_geom_dotplot',
-=======
     'ggplot.tests.test_geom_bar',
->>>>>>> 82b1bda4
     'ggplot.tests.test_qplot',
     'ggplot.tests.test_geom_lines',
     'ggplot.tests.test_faceting',

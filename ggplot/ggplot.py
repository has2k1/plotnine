--- conflicted
+++ resolved
@@ -109,11 +109,13 @@
         # legend is a dictionary of { legend_type: { visual_value: legend_key } },
         # where legend_type is one of "color", "linestyle", "marker", "size";
         # visual_value is color value, line style, marker character, or size value;
-        # and legend_key is usually a quantile (???).
+        # and legend_key is a quantile.
         self.legend = {}
         # Theme releated options
-        self.theme_applied = False # this must be set by any theme to prevent addig teh default theme 
-        self.rcParams = {}
+        # this must be set by any theme to prevent addig the default theme
+        self.theme_applied = False
+        # We're going to default to making the plot appear when __repr__ is called.
+        self.rcParams = {"interactive": "True"}
         # Callbacks to change aspects of each axis 
         self.post_plot_callbacks = []
 
@@ -161,46 +163,15 @@
             else:
                 fig, axs = plt.subplots(self.n_high, self.n_wide)
 
-<<<<<<< HEAD
-        # Set the default plot to the first one
-        plt.subplot(self.n_wide, self.n_high, 1)
-
-        # Aes need to be initialized BEFORE we start faceting. This is b/c
-        # we want to have a consistent aes mapping across facets.
-        self = colors.assign_colors(self)
-        self = size.assign_sizes(self)
-        self = linestyles.assign_linestyles(self)
-        self = shapes.assign_shapes(self)
-
-        # Faceting just means doing an additional groupby. The
-        # dimensions of the plot remain the same
-        if self.facets:
-            # the current subplot in the axs and plots
-            cntr = 0
-            if len(self.facets)==2 and self.facet_type!="wrap":
-                # store the extreme x and y coordinates of each pair of axes
-                axis_extremes = np.zeros(shape=(self.n_high * self.n_wide, 4))
-                xlab_offset = .15
-                for iter, (facets, frame) in enumerate(self.data.groupby(self.facets)):
-                    pos = self.facet_pairs.index(facets) + 1
-                    plt.subplot(self.n_wide, self.n_high, pos)
-                    for layer in self._get_layers(frame):
-                        for geom in self.geoms:
-                            callbacks = geom.plot_layer(layer)
-                    axis_extremes[iter] = [min(plt.xlim()), max(plt.xlim()),
-                        min(plt.ylim()), max(plt.ylim())]
-                # find the grid wide data extremeties
-                xlab_min, ylab_min = np.min(axis_extremes, axis=0)[[0,2]]
-                xlab_max, ylab_max = np.max(axis_extremes, axis=0)[[1,3]]
-                # position of vertical labels for facet grid
-                xlab_pos = xlab_max + xlab_offset
-                ylab_pos = ylab_max - float(ylab_max-ylab_min)/2
-                # This needs to enumerate all possibilities
-                for pos, facets in enumerate(self.facet_pairs):
-                    pos += 1
-                    if pos <= self.n_high:
-=======
+            # Set the default plot to the first one
             plt.subplot(self.n_wide, self.n_high, 1)
+
+            # Aes need to be initialized BEFORE we start faceting. This is b/c
+            # we want to have a consistent aes mapping across facets.
+            self = colors.assign_colors(self)
+            self = size.assign_sizes(self)
+            self = linestyles.assign_linestyles(self)
+            self = shapes.assign_shapes(self)
 
             # Faceting just means doing an additional groupby. The
             # dimensions of the plot remain the same
@@ -213,8 +184,23 @@
                     xlab_offset = .15
                     for iter, (facets, frame) in enumerate(self.data.groupby(self.facets)):
                         pos = self.facet_pairs.index(facets) + 1
->>>>>>> c1310ac9
                         plt.subplot(self.n_wide, self.n_high, pos)
+                        for layer in self._get_layers(frame):
+                            for geom in self.geoms:
+                                callbacks = geom.plot_layer(layer)
+                        axis_extremes[iter] = [min(plt.xlim()), max(plt.xlim()),
+                            min(plt.ylim()), max(plt.ylim())]
+                    # find the grid wide data extremeties
+                    xlab_min, ylab_min = np.min(axis_extremes, axis=0)[[0,2]]
+                    xlab_max, ylab_max = np.max(axis_extremes, axis=0)[[1,3]]
+                    # position of vertical labels for facet grid
+                    xlab_pos = xlab_max + xlab_offset
+                    ylab_pos = ylab_max - float(ylab_max-ylab_min)/2
+                    # This needs to enumerate all possibilities
+                    for pos, facets in enumerate(self.facet_pairs):
+                        pos += 1
+                        if pos <= self.n_high:
+                            plt.subplot(self.n_wide, self.n_high, pos)
                         for layer in self._get_layers(frame):
                             for geom in self.geoms:
                                 callbacks = geom.plot_layer(layer)
@@ -244,7 +230,6 @@
                                 fontdict=dict(rotation=-90, verticalalignment="center", horizontalalignment='left')
                             )
                         plt.subplot(self.n_wide, self.n_high, pos)
-<<<<<<< HEAD
                         x = max(plt.xticks()[0])
                         y = max(plt.yticks()[0])
                         ax = axs[pos % self.n_high][pos % self.n_wide]
@@ -254,9 +239,6 @@
                             fontdict=dict(rotation=-90, verticalalignment="center", horizontalalignment='left')
                         )
                     plt.subplot(self.n_wide, self.n_high, pos)
-=======
->>>>>>> c1310ac9
-
                     # Handle the different scale types here
                     # (free|free_y|free_x|None) and also make sure that only the
                     # left column gets y scales and the bottom row gets x scales
@@ -339,50 +321,26 @@
             if self.scale_x_reverse:
                 plt.gca().invert_xaxis()
 
-<<<<<<< HEAD
-        # TODO: Having some issues here with things that shouldn't have a legend
-        # or at least shouldn't get shrunk to accomodate one. Need some sort of
-        # test in place to prevent this OR prevent legend getting set to True.
-        if self.legend:
-            if self.facets:
-                ax = axs[0][self.n_wide - 1]
-                box = ax.get_position()
-                ax.set_position([box.x0, box.y0, box.width * 0.8, box.height])
-            else:
-                box = axs.get_position()
-                axs.set_position([box.x0, box.y0, box.width * 0.8, box.height])
-                ax = axs
-            
-            cntr = 0
-            for ltype, legend in self.legend.items():
-                lname = self.aesthetics.get(ltype, ltype)
-                new_legend = draw_legend(ax, legend, ltype, lname, cntr)
-                ax.add_artist(new_legend)
-                cntr += 1
-=======
             # TODO: Having some issues here with things that shouldn't have a legend
             # or at least shouldn't get shrunk to accomodate one. Need some sort of
             # test in place to prevent this OR prevent legend getting set to True.
             if self.legend:
                 if self.facets:
-                    if 1==2:
-                        ax = axs[0][self.n_wide]
-                        box = ax.get_position()
-                        ax.set_position([box.x0, box.y0, box.width * 0.8, box.height])
-                        cntr = 0
-                        for ltype, legend in self.legend.items():
-                            lname = self.aesthetics.get(ltype, ltype)
-                            ax.add_artist(draw_legend(ax, legend, ltype, lname, cntr))
-                            cntr += 1
+                    ax = axs[0][self.n_wide - 1]
+                    box = ax.get_position()
+                    ax.set_position([box.x0, box.y0, box.width * 0.8, box.height])
                 else:
                     box = axs.get_position()
                     axs.set_position([box.x0, box.y0, box.width * 0.8, box.height])
-                    cntr = 0
-                    for ltype, legend in self.legend.items():
-                        if legend:
-                            lname = self.aesthetics.get(ltype, ltype)
-                            axs.add_artist(draw_legend(axs, legend, ltype, lname, cntr))
-                            cntr += 1
+                    ax = axs
+                
+                cntr = 0
+                for ltype, legend in self.legend.items():
+                    lname = self.aesthetics.get(ltype, ltype)
+                    new_legend = draw_legend(ax, legend, ltype, lname, cntr)
+                    ax.add_artist(new_legend)
+                    cntr += 1
+
             # Finaly apply any post plot callbacks (theming, etc)
             if self.theme_applied:
                 for ax in plt.gcf().axes:
@@ -390,8 +348,6 @@
             else:
                 for ax in plt.gcf().axes:
                     _theme_grey_post_plot_callback(ax)
-                
->>>>>>> c1310ac9
 
         # TODO: We can probably get more sugary with this
         return "<ggplot: (%d)>" % self.__hash__()
